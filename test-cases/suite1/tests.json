[
	{
		"grammars": [
			"fixtures/groovy.json"
		],
		"grammarPath": "fixtures/groovy.json",
		"lines": [
			{
				"line": "class BootStrap { }",
				"tokens": [
					{
						"value": "class",
						"scopes": [
							"source.groovy",
							"meta.definition.class.groovy",
							"meta.class.identifier.groovy",
							"storage.modifier.groovy"
						]
					},
					{
						"value": " ",
						"scopes": [
							"source.groovy",
							"meta.definition.class.groovy",
							"meta.class.identifier.groovy"
						]
					},
					{
						"value": "BootStrap",
						"scopes": [
							"source.groovy",
							"meta.definition.class.groovy",
							"meta.class.identifier.groovy",
							"entity.name.type.class.groovy"
						]
					},
					{
						"value": " ",
						"scopes": [
							"source.groovy",
							"meta.definition.class.groovy"
						]
					},
					{
						"value": "{",
						"scopes": [
							"source.groovy",
							"meta.definition.class.groovy",
							"meta.class.body.groovy"
						]
					},
					{
						"value": " ",
						"scopes": [
							"source.groovy",
							"meta.definition.class.groovy",
							"meta.class.body.groovy"
						]
					},
					{
						"value": "}",
						"scopes": [
							"source.groovy",
							"meta.definition.class.groovy",
							"punctuation.section.class.end.groovy"
						]
					}
				]
			}
		]
	},
	{
		"grammars": [
<<<<<<< HEAD
			"fixtures/aspvbnet.plist"
		],
		"grammarPath": "fixtures/aspvbnet.plist",
		"lines": [
			{
				"line": "Dim tmpStr As String",
				"tokens": [
					{
						"value": "Dim",
						"scopes": [
							"source.asp.vb.net",
							"variable.other.dim.asp",
							"storage.type.asp"
=======
			"fixtures/markdown.plist"
		],
		"grammarPath": "fixtures/markdown.plist",
		"lines": [
			{
				"line": "## This is *great* stuff",
				"tokens": [
					{
						"value": "##",
						"scopes": [
							"text.html.markdown",
							"markup.heading.${1/(#)(#)?(#)?(#)?(#)?(#)?/${6:?6:${5:?5:${4:?4:${3:?3:${2:?2:1}}}}}/}.markdown",
							"punctuation.definition.heading.markdown"
>>>>>>> 1ec7fa1c
						]
					},
					{
						"value": " ",
						"scopes": [
<<<<<<< HEAD
							"source.asp.vb.net",
							"variable.other.dim.asp"
						]
					},
					{
						"value": "tmpStr",
						"scopes": [
							"source.asp.vb.net",
							"variable.other.dim.asp",
							"variable.other.bfeac.asp"
						]
					},
					{
						"value": " ",
						"scopes": [
							"source.asp.vb.net",
							"variable.other.dim.asp"
						]
					},
					{
						"value": "As",
						"scopes": [
							"source.asp.vb.net",
							"keyword.operator.asp"
						]
					},
					{
						"value": " ",
						"scopes": [
							"source.asp.vb.net"
						]
					},
					{
						"value": "String",
						"scopes": [
							"source.asp.vb.net",
							"support.type.vb.asp"
=======
							"text.html.markdown",
							"markup.heading.${1/(#)(#)?(#)?(#)?(#)?(#)?/${6:?6:${5:?5:${4:?4:${3:?3:${2:?2:1}}}}}/}.markdown"
						]
					},
					{
						"value": "This is ",
						"scopes": [
							"text.html.markdown",
							"markup.heading.${1/(#)(#)?(#)?(#)?(#)?(#)?/${6:?6:${5:?5:${4:?4:${3:?3:${2:?2:1}}}}}/}.markdown",
							"entity.name.section.markdown"
						]
					},
					{
						"value": "*",
						"scopes": [
							"text.html.markdown",
							"markup.heading.${1/(#)(#)?(#)?(#)?(#)?(#)?/${6:?6:${5:?5:${4:?4:${3:?3:${2:?2:1}}}}}/}.markdown",
							"entity.name.section.markdown",
							"markup.italic.markdown",
							"punctuation.definition.italic.markdown"
						]
					},
					{
						"value": "great",
						"scopes": [
							"text.html.markdown",
							"markup.heading.${1/(#)(#)?(#)?(#)?(#)?(#)?/${6:?6:${5:?5:${4:?4:${3:?3:${2:?2:1}}}}}/}.markdown",
							"entity.name.section.markdown",
							"markup.italic.markdown"
						]
					},
					{
						"value": "*",
						"scopes": [
							"text.html.markdown",
							"markup.heading.${1/(#)(#)?(#)?(#)?(#)?(#)?/${6:?6:${5:?5:${4:?4:${3:?3:${2:?2:1}}}}}/}.markdown",
							"entity.name.section.markdown",
							"markup.italic.markdown",
							"punctuation.definition.italic.markdown"
						]
					},
					{
						"value": " stuff",
						"scopes": [
							"text.html.markdown",
							"markup.heading.${1/(#)(#)?(#)?(#)?(#)?(#)?/${6:?6:${5:?5:${4:?4:${3:?3:${2:?2:1}}}}}/}.markdown",
							"entity.name.section.markdown"
>>>>>>> 1ec7fa1c
						]
					}
				]
			}
		]
	}
]<|MERGE_RESOLUTION|>--- conflicted
+++ resolved
@@ -1,201 +1,198 @@
-[
-	{
-		"grammars": [
-			"fixtures/groovy.json"
-		],
-		"grammarPath": "fixtures/groovy.json",
-		"lines": [
-			{
-				"line": "class BootStrap { }",
-				"tokens": [
-					{
-						"value": "class",
-						"scopes": [
-							"source.groovy",
-							"meta.definition.class.groovy",
-							"meta.class.identifier.groovy",
-							"storage.modifier.groovy"
-						]
-					},
-					{
-						"value": " ",
-						"scopes": [
-							"source.groovy",
-							"meta.definition.class.groovy",
-							"meta.class.identifier.groovy"
-						]
-					},
-					{
-						"value": "BootStrap",
-						"scopes": [
-							"source.groovy",
-							"meta.definition.class.groovy",
-							"meta.class.identifier.groovy",
-							"entity.name.type.class.groovy"
-						]
-					},
-					{
-						"value": " ",
-						"scopes": [
-							"source.groovy",
-							"meta.definition.class.groovy"
-						]
-					},
-					{
-						"value": "{",
-						"scopes": [
-							"source.groovy",
-							"meta.definition.class.groovy",
-							"meta.class.body.groovy"
-						]
-					},
-					{
-						"value": " ",
-						"scopes": [
-							"source.groovy",
-							"meta.definition.class.groovy",
-							"meta.class.body.groovy"
-						]
-					},
-					{
-						"value": "}",
-						"scopes": [
-							"source.groovy",
-							"meta.definition.class.groovy",
-							"punctuation.section.class.end.groovy"
-						]
-					}
-				]
-			}
-		]
-	},
-	{
-		"grammars": [
-<<<<<<< HEAD
-			"fixtures/aspvbnet.plist"
-		],
-		"grammarPath": "fixtures/aspvbnet.plist",
-		"lines": [
-			{
-				"line": "Dim tmpStr As String",
-				"tokens": [
-					{
-						"value": "Dim",
-						"scopes": [
-							"source.asp.vb.net",
-							"variable.other.dim.asp",
-							"storage.type.asp"
-=======
-			"fixtures/markdown.plist"
-		],
-		"grammarPath": "fixtures/markdown.plist",
-		"lines": [
-			{
-				"line": "## This is *great* stuff",
-				"tokens": [
-					{
-						"value": "##",
-						"scopes": [
-							"text.html.markdown",
-							"markup.heading.${1/(#)(#)?(#)?(#)?(#)?(#)?/${6:?6:${5:?5:${4:?4:${3:?3:${2:?2:1}}}}}/}.markdown",
-							"punctuation.definition.heading.markdown"
->>>>>>> 1ec7fa1c
-						]
-					},
-					{
-						"value": " ",
-						"scopes": [
-<<<<<<< HEAD
-							"source.asp.vb.net",
-							"variable.other.dim.asp"
-						]
-					},
-					{
-						"value": "tmpStr",
-						"scopes": [
-							"source.asp.vb.net",
-							"variable.other.dim.asp",
-							"variable.other.bfeac.asp"
-						]
-					},
-					{
-						"value": " ",
-						"scopes": [
-							"source.asp.vb.net",
-							"variable.other.dim.asp"
-						]
-					},
-					{
-						"value": "As",
-						"scopes": [
-							"source.asp.vb.net",
-							"keyword.operator.asp"
-						]
-					},
-					{
-						"value": " ",
-						"scopes": [
-							"source.asp.vb.net"
-						]
-					},
-					{
-						"value": "String",
-						"scopes": [
-							"source.asp.vb.net",
-							"support.type.vb.asp"
-=======
-							"text.html.markdown",
-							"markup.heading.${1/(#)(#)?(#)?(#)?(#)?(#)?/${6:?6:${5:?5:${4:?4:${3:?3:${2:?2:1}}}}}/}.markdown"
-						]
-					},
-					{
-						"value": "This is ",
-						"scopes": [
-							"text.html.markdown",
-							"markup.heading.${1/(#)(#)?(#)?(#)?(#)?(#)?/${6:?6:${5:?5:${4:?4:${3:?3:${2:?2:1}}}}}/}.markdown",
-							"entity.name.section.markdown"
-						]
-					},
-					{
-						"value": "*",
-						"scopes": [
-							"text.html.markdown",
-							"markup.heading.${1/(#)(#)?(#)?(#)?(#)?(#)?/${6:?6:${5:?5:${4:?4:${3:?3:${2:?2:1}}}}}/}.markdown",
-							"entity.name.section.markdown",
-							"markup.italic.markdown",
-							"punctuation.definition.italic.markdown"
-						]
-					},
-					{
-						"value": "great",
-						"scopes": [
-							"text.html.markdown",
-							"markup.heading.${1/(#)(#)?(#)?(#)?(#)?(#)?/${6:?6:${5:?5:${4:?4:${3:?3:${2:?2:1}}}}}/}.markdown",
-							"entity.name.section.markdown",
-							"markup.italic.markdown"
-						]
-					},
-					{
-						"value": "*",
-						"scopes": [
-							"text.html.markdown",
-							"markup.heading.${1/(#)(#)?(#)?(#)?(#)?(#)?/${6:?6:${5:?5:${4:?4:${3:?3:${2:?2:1}}}}}/}.markdown",
-							"entity.name.section.markdown",
-							"markup.italic.markdown",
-							"punctuation.definition.italic.markdown"
-						]
-					},
-					{
-						"value": " stuff",
-						"scopes": [
-							"text.html.markdown",
-							"markup.heading.${1/(#)(#)?(#)?(#)?(#)?(#)?/${6:?6:${5:?5:${4:?4:${3:?3:${2:?2:1}}}}}/}.markdown",
-							"entity.name.section.markdown"
->>>>>>> 1ec7fa1c
-						]
-					}
-				]
-			}
-		]
-	}
-]+[
+	{
+		"grammars": [
+			"fixtures/groovy.json"
+		],
+		"grammarPath": "fixtures/groovy.json",
+		"lines": [
+			{
+				"line": "class BootStrap { }",
+				"tokens": [
+					{
+						"value": "class",
+						"scopes": [
+							"source.groovy",
+							"meta.definition.class.groovy",
+							"meta.class.identifier.groovy",
+							"storage.modifier.groovy"
+						]
+					},
+					{
+						"value": " ",
+						"scopes": [
+							"source.groovy",
+							"meta.definition.class.groovy",
+							"meta.class.identifier.groovy"
+						]
+					},
+					{
+						"value": "BootStrap",
+						"scopes": [
+							"source.groovy",
+							"meta.definition.class.groovy",
+							"meta.class.identifier.groovy",
+							"entity.name.type.class.groovy"
+						]
+					},
+					{
+						"value": " ",
+						"scopes": [
+							"source.groovy",
+							"meta.definition.class.groovy"
+						]
+					},
+					{
+						"value": "{",
+						"scopes": [
+							"source.groovy",
+							"meta.definition.class.groovy",
+							"meta.class.body.groovy"
+						]
+					},
+					{
+						"value": " ",
+						"scopes": [
+							"source.groovy",
+							"meta.definition.class.groovy",
+							"meta.class.body.groovy"
+						]
+					},
+					{
+						"value": "}",
+						"scopes": [
+							"source.groovy",
+							"meta.definition.class.groovy",
+							"punctuation.section.class.end.groovy"
+						]
+					}
+				]
+			}
+		]
+	},
+	{
+		"grammars": [
+			"fixtures/aspvbnet.plist"
+		],
+		"grammarPath": "fixtures/aspvbnet.plist",
+		"lines": [
+			{
+				"line": "Dim tmpStr As String",
+				"tokens": [
+					{
+						"value": "Dim",
+						"scopes": [
+							"source.asp.vb.net",
+							"variable.other.dim.asp",
+							"storage.type.asp"
+						]
+					},
+					{
+						"value": " ",
+						"scopes": [
+							"source.asp.vb.net",
+							"variable.other.dim.asp"
+						]
+					},
+					{
+						"value": "tmpStr",
+						"scopes": [
+							"source.asp.vb.net",
+							"variable.other.dim.asp",
+							"variable.other.bfeac.asp"
+						]
+					},
+					{
+						"value": " ",
+						"scopes": [
+							"source.asp.vb.net",
+							"variable.other.dim.asp"
+						]
+					},
+					{
+						"value": "As",
+						"scopes": [
+							"source.asp.vb.net",
+							"keyword.operator.asp"
+						]
+					},
+					{
+						"value": " ",
+						"scopes": [
+							"source.asp.vb.net"
+						]
+					},
+					{
+						"value": "String",
+						"scopes": [
+							"source.asp.vb.net",
+							"support.type.vb.asp"
+						]
+					}
+				]
+			}
+		]
+	},
+	{
+		"grammars": [
+			"fixtures/aspvbnet.plist"
+		],
+		"grammarPath": "fixtures/aspvbnet.plist",
+		"lines": [
+			{
+				"line": "Dim tmpStr As String",
+				"tokens": [
+					{
+						"value": "Dim",
+						"scopes": [
+							"source.asp.vb.net",
+							"variable.other.dim.asp",
+							"storage.type.asp"
+						]
+					},
+					{
+						"value": " ",
+						"scopes": [
+							"source.asp.vb.net",
+							"variable.other.dim.asp"
+						]
+					},
+					{
+						"value": "tmpStr",
+						"scopes": [
+							"source.asp.vb.net",
+							"variable.other.dim.asp",
+							"variable.other.bfeac.asp"
+						]
+					},
+					{
+						"value": " ",
+						"scopes": [
+							"source.asp.vb.net",
+							"variable.other.dim.asp"
+						]
+					},
+					{
+						"value": "As",
+						"scopes": [
+							"source.asp.vb.net",
+							"keyword.operator.asp"
+						]
+					},
+					{
+						"value": " ",
+						"scopes": [
+							"source.asp.vb.net"
+						]
+					},
+					{
+						"value": "String",
+						"scopes": [
+							"source.asp.vb.net",
+							"support.type.vb.asp"
+						]
+					}
+				]
+			}
+		]
+	}
+]